--- conflicted
+++ resolved
@@ -126,14 +126,6 @@
             + "<a href='/'>Back</a>"
         )
 
-<<<<<<< HEAD
-    return app
-
-
-if __name__ == "__main__":
-    app = create_app()
-    app.run(host="0.0.0.0", port=int(os.environ.get("PORT", 7860)))
-=======
     @app.route("/evaluation/baseline", methods=["POST"])
     def baseline_evaluation():
         result = run_baseline_assessment()
@@ -153,4 +145,8 @@
         )
 
     return app
->>>>>>> eb127b84
+
+
+if __name__ == "__main__":
+    app = create_app()
+    app.run(host="0.0.0.0", port=int(os.environ.get("PORT", 7860)))